--- conflicted
+++ resolved
@@ -13,11 +13,7 @@
       matrix:
         node-version: [20.x]
     env:
-<<<<<<< HEAD
       SOLANATRACKER_API_KEY: ${{ secrets.SOLANATRACKER_API_KEY }}
-=======
-        SOLANATRACKER_API_KEY: ${{ secrets.SOLANATRACKER_API_KEY }}
->>>>>>> alert-fix-1
     steps:
       - name: Checkout repository
         uses: actions/checkout@v4
